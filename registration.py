# register.py (Blueprint: register)
# Full module with email notification after successful registration commit.
# DSN-first with HARD-CODED fallback to your local Postgres.

import os
import re
import logging
import smtplib
import ssl
from decimal import Decimal
from email.message import EmailMessage
from datetime import datetime, timezone, timedelta
from typing import Any, Dict, List

from flask import Blueprint, render_template, request, redirect, url_for, session, flash, jsonify

from course_settings import (
    BOOTCAMP_CODE,
    BOOTCAMP_PRICE_EUR,
    BOOTCAMP_PUBLIC_REGISTRATION,
    BOOTCAMP_SEAT_CAP,
)
from bootcamp import _fetch_bootcamp_seat_prices, summarize_bootcamp_price  # type: ignore[attr-defined]
from sqlalchemy import (
    Boolean,
    Column,
    DateTime,
    Integer,
    MetaData,
    String,
    Table,
    Text,
    create_engine,
    func,
    inspect,
    select,
)
from sqlalchemy.engine import URL
from sqlalchemy.sql import text

register_bp = Blueprint("register", __name__, template_folder="templates")

# ───────────────────────────────────────────────────────────────
# Email (Gmail SMTP or compatible)
# ───────────────────────────────────────────────────────────────
REG_NOTIFY_ENABLED = (os.getenv("REG_NOTIFY_ENABLED", "true").strip().lower() in {"1", "true", "yes", "y"})
REG_NOTIFY_TO = os.getenv("REG_NOTIFY_TO", "connect@aiforimpact.net")
EMAIL_BACKEND = os.getenv("EMAIL_BACKEND", "smtp").strip().lower()
SMTP_HOST = os.getenv("SMTP_HOST", "smtp.gmail.com")
SMTP_PORT = int(os.getenv("SMTP_PORT", "465"))
SMTP_USERNAME = os.getenv("SMTP_USERNAME", "connect@aiforimpact.net")
SMTP_PASSWORD = os.getenv("SMTP_PASSWORD", "rgbvcjfocqpmjipy")
SMTP_FROM = os.getenv("SMTP_FROM", "AiForImpact <connect@aiforimpact.net>")

logger = logging.getLogger(__name__)

class SeatCapReached(Exception):
    """Raised when a course has reached its seat capacity."""

def _compose_reg_email_payload(p: Dict[str, Any]) -> tuple[str, str, str | None]:
    created_at = p.get("created_at")
    if isinstance(created_at, datetime):
        created_str = created_at.astimezone(timezone.utc).strftime("%Y-%m-%d %H:%M:%S %Z")
    else:
        created_str = str(created_at) if created_at else "N/A"

    name = p.get("name") or "Unknown"
    email = p.get("email") or "N/A"
    company = p.get("company") or "N/A"
    session_code = p.get("session_code") or "N/A"
    referral = p.get("referral") or "N/A"

    subject = f"New registration — {name} ({email})"
    text_body = (
        "A new customer has registered.\n\n"
        f"Name: {name}\n"
        f"Email: {email}\n"
        f"Company: {company}\n"
        f"Session: {session_code}\n"
        f"Referral: {referral}\n"
        f"Created: {created_str}\n\n"
        "— AiForImpactPortal"
    )
    return subject, text_body, None

def _send_email_smtp(subject: str, text_body: str, html_body: str | None = None) -> bool:
    if EMAIL_BACKEND != "smtp":
        logger.warning("EMAIL_BACKEND=%s (expected 'smtp'); skipping SMTP send", EMAIL_BACKEND)
        return False
    if not SMTP_USERNAME or not SMTP_PASSWORD:
        logger.warning("SMTP not configured: missing SMTP_USERNAME or SMTP_PASSWORD")
        return False

    msg = EmailMessage()
    msg["Subject"] = subject
    msg["From"] = SMTP_FROM or SMTP_USERNAME
    msg["To"] = REG_NOTIFY_TO
    msg.set_content(text_body)
    if html_body:
        msg.add_alternative(html_body, subtype="html")

    try:
        if SMTP_PORT == 465:
            with smtplib.SMTP_SSL(SMTP_HOST, SMTP_PORT, context=ssl.create_default_context()) as s:
                s.login(SMTP_USERNAME, SMTP_PASSWORD)
                s.send_message(msg)
        else:
            with smtplib.SMTP(SMTP_HOST, SMTP_PORT) as s:
                s.starttls(context=ssl.create_default_context())
                s.login(SMTP_USERNAME, SMTP_PASSWORD)
                s.send_message(msg)
        logger.info("Registration email sent to %s via SMTP", REG_NOTIFY_TO)
        return True
    except Exception:
        logger.exception("SMTP send failed")
        return False

def _send_registration_email(reg: Dict[str, Any]) -> None:
    if not REG_NOTIFY_ENABLED:
        return
    try:
        full_name = " ".join([v for v in [reg.get("first_name"), reg.get("last_name")] if v]).strip()
        payload = {
            "name": full_name or "Unknown",
            "email": reg.get("user_email"),
            "company": reg.get("company"),
            "session_code": reg.get("course_session_code"),
            "referral": reg.get("referral_source"),
            "created_at": reg.get("created_at"),
        }
        subject, text_body, html_body = _compose_reg_email_payload(payload)
        ok = _send_email_smtp(subject, text_body, html_body)
        if not ok:
            logger.warning("Registration email send returned False (subject=%r)", subject)
    except Exception:
        logger.exception("Registration email failed (non-fatal)")

# ───────────────────────────────────────────────────────────────
# Price helpers (currency parsing and bootcamp price resolution)
# ───────────────────────────────────────────────────────────────
def _currency_symbol(code: str | None) -> str | None:
    if not code:
        return None

    code = code.strip().upper()
    symbols = {
        "EUR": "€",
        "USD": "$",
        "GBP": "£",
        "INR": "₹",
    }
    return symbols.get(code, code)


def _parse_price_amount(value: Any) -> int | None:
    if value is None:
        return None
    try:
        return int(Decimal(str(value)))
    except Exception:
        try:
            return int(float(value))
        except Exception:
            return None


def _normalize_datetime(value: Any) -> datetime | None:
    if isinstance(value, datetime):
        if value.tzinfo is None:
            return value.replace(tzinfo=timezone.utc)
        return value.astimezone(timezone.utc)
    return None


def _offer_is_active(
    offer: Dict[str, Any], *, now: datetime, early_deadline: datetime | None
) -> bool:
    valid_from = _normalize_datetime(offer.get("valid_from"))
    valid_to = _normalize_datetime(offer.get("valid_to"))

    price_type_key = str(offer.get("price_type_key") or offer.get("price_type") or "").lower()
    if early_deadline and "early" in price_type_key:
        if valid_to is None or early_deadline < valid_to:
            valid_to = early_deadline

    if valid_from and now < valid_from:
        return False
    if valid_to and now >= valid_to:
        return False
    return True


def _select_active_offer(group: Dict[str, Any]) -> Dict[str, Any] | None:
    offers = group.get("offers") if isinstance(group.get("offers"), list) else []
    now = datetime.now(timezone.utc)
    early_deadline = _normalize_datetime(group.get("early_bird_deadline"))

    active_early = None
    active_regular = None
    active_other = None

    for offer in offers:
        if not isinstance(offer, dict):
            continue
        if not _offer_is_active(offer, now=now, early_deadline=early_deadline):
            continue
        price_type_key = str(offer.get("price_type_key") or offer.get("price_type") or "").lower()
        if "early" in price_type_key and active_early is None:
            active_early = offer
        elif "regular" in price_type_key and active_regular is None:
            active_regular = offer
        elif active_other is None:
            active_other = offer

    return active_early or active_regular or active_other


def _resolve_bootcamp_price_info() -> Dict[str, Any]:
    """Resolve the bootcamp price from the seat prices table (USD expected)."""

    price_info: Dict[str, Any] = {}
    active_offer: Dict[str, Any] | None = None
    early_deadline: datetime | None = None
    try:
        seat_prices = _fetch_bootcamp_seat_prices()
        summary = summarize_bootcamp_price(seat_prices) if seat_prices else None
    except Exception:
        logger.exception("Failed to load bootcamp seat prices; falling back to defaults")
        seat_prices = []
        summary = None

    primary_group = seat_prices[0] if seat_prices else None
    if isinstance(primary_group, dict):
        early_deadline = _normalize_datetime(primary_group.get("early_bird_deadline"))
        active_offer = _select_active_offer(primary_group)

    early_offer = None
    if isinstance(active_offer, dict):
        price_type_key = str(active_offer.get("price_type_key") or active_offer.get("price_type") or "").lower()
        if "early" in price_type_key:
            early_offer = active_offer

    if early_offer and early_deadline is None:
        early_deadline = _normalize_datetime(early_offer.get("valid_to"))

<<<<<<< HEAD
    if early_offer:
        price_info["early_bird_active"] = True

=======
>>>>>>> b1b8b65c
    if isinstance(primary_group, dict):
        currency_source = early_offer or active_offer or primary_group
        price_info["currency"] = (currency_source.get("currency") or "USD").strip().upper()

        raw_amount = None
        if early_offer:
            raw_amount = early_offer.get("price")
        elif active_offer:
            raw_amount = active_offer.get("price")

        if raw_amount is None:
            raw_amount = (
                primary_group.get("regular_price")
                or primary_group.get("early_bird_price")
            )
        if raw_amount is None:
            offers = primary_group.get("offers") if isinstance(primary_group.get("offers"), list) else []
            if offers:
                raw_amount = offers[0].get("price")
        parsed_amount = _parse_price_amount(raw_amount)
        if parsed_amount is not None:
            price_info["amount"] = parsed_amount

    if early_offer and early_offer.get("price_display"):
        price_info["display"] = early_offer.get("price_display")
        price_info["active_offer_label"] = early_offer.get("price_display")
    elif active_offer and active_offer.get("price_display"):
        price_info["display"] = active_offer.get("price_display")
        price_info["active_offer_label"] = active_offer.get("price_display")
    elif summary:
        for key in ("early_bird", "regular"):
            offer = summary.get(key) if isinstance(summary, dict) else None
            if offer and offer.get("price_display"):
                price_info["display"] = offer.get("price_display")
                break

    if not price_info.get("display") and price_info.get("amount") is not None:
        symbol = _currency_symbol(price_info.get("currency")) or ""
        price_info["display"] = f"{symbol}{price_info['amount']}"

    if early_offer and not price_info.get("active_offer_label") and price_info.get("display"):
        # Ensure the UI can reference an early-bird label even if the offer lacked one.
        price_info["active_offer_label"] = price_info["display"]

    if early_offer:
        deadline_display = early_offer.get("valid_to_display")
        if not deadline_display:
            deadline_display = (
                early_deadline.strftime("%b %d, %Y") if early_deadline else None
            )
        price_info["early_bird_deadline"] = early_deadline
        if deadline_display:
            price_info["early_bird_deadline_display"] = deadline_display

    return price_info


def _run_offer_selection_sanity_checks() -> None:
    """Lightweight, log-only checks to validate offer selection logic."""

    try:
        now = datetime.now(timezone.utc)

        early_offer = {
            "price_type_key": "early-bird",
            "price": 250,
            "price_display": "$250 early bird",
            "valid_from": now - timedelta(hours=1),
            "valid_to": now + timedelta(days=1),
        }
        regular_offer = {
            "price_type_key": "regular",
            "price": 400,
            "price_display": "$400 regular",
            "valid_from": now - timedelta(hours=1),
            "valid_to": now + timedelta(days=10),
        }

        with_early = {
            "currency": "USD",
            "early_bird_deadline": now + timedelta(hours=12),
            "offers": [early_offer, regular_offer],
        }
        without_early = {
            "currency": "USD",
            "early_bird_deadline": None,
            "offers": [regular_offer],
        }

        selected_with_early = _select_active_offer(with_early)
        if selected_with_early is not early_offer:
            logger.error("Sanity check failed: early offer not selected when active")
        else:
            logger.debug("Sanity check passed: early offer selected when active")

        selected_without_early = _select_active_offer(without_early)
        if selected_without_early is not regular_offer:
            logger.error("Sanity check failed: regular offer not selected when no early offer")
        else:
            logger.debug("Sanity check passed: regular offer selected when no early offer")
    except Exception:
        logger.exception("Offer selection sanity checks encountered an error")


_run_offer_selection_sanity_checks()


_BOOTCAMP_PRICE_CACHE: Dict[str, Any] = {"value": None, "expires_at": None}


def _get_bootcamp_price_info(use_cache: bool = True) -> Dict[str, Any]:
    now = datetime.now(timezone.utc)
    if use_cache and _BOOTCAMP_PRICE_CACHE.get("value") and _BOOTCAMP_PRICE_CACHE.get("expires_at"):
        if now < _BOOTCAMP_PRICE_CACHE["expires_at"]:
            return _BOOTCAMP_PRICE_CACHE["value"]

    price_info = _resolve_bootcamp_price_info()
    expiry = now + timedelta(minutes=5)
    early_deadline = _normalize_datetime(price_info.get("early_bird_deadline"))
    if early_deadline:
        expiry = min(expiry, early_deadline + timedelta(minutes=1))

    _BOOTCAMP_PRICE_CACHE["value"] = price_info
    _BOOTCAMP_PRICE_CACHE["expires_at"] = expiry
    return price_info


def _bootcamp_early_bird_is_active(
    price_info: Dict[str, Any] | None, *, now: datetime | None = None
) -> bool:
    """Return True when an early-bird deadline exists and is still in the future."""

    deadline = _normalize_datetime((price_info or {}).get("early_bird_deadline"))
    current = now or datetime.now(timezone.utc)

    if deadline:
        return current < deadline

    return bool((price_info or {}).get("early_bird_active"))

# ───────────────────────────────────────────────────────────────
# Product / UI constants
# ───────────────────────────────────────────────────────────────
COURSE_NAME = os.getenv("COURSE_NAME", "Ai For Impact")
BRAND_NAME = os.getenv("BRAND_NAME", "Ai For Impact")
BRAND_LOGO_URL = os.getenv("BRAND_LOGO_URL", "https://i.imgur.com/STm5VaG.png")
POWERED_BY = os.getenv("POWERED_BY", "Climate Fundraising Platform B.V.")
COURSE_ACCESS_CODE = os.getenv("COURSE_ACCESS_CODE", "letmein")

BASE_PRICE_EUR = int(os.getenv("BASE_PRICE_EUR", "900"))
PROMO_CODE = os.getenv("PROMO_CODE", "IMPACT-439")
PROMO_PRICE_EUR = int(os.getenv("PROMO_PRICE_EUR", "439"))
PROMO_CODE_FREE = os.getenv("PROMO_CODE_FREE", "IMPACT-100")
PROMO_PRICE_FREE_EUR = int(os.getenv("PROMO_PRICE_FREE_EUR", "0"))

DEFAULT_ENROLLMENT_STATUS = os.getenv("DEFAULT_ENROLLMENT_STATUS", "pending").strip() or "pending"
_BASE_COURSES = [
    {
        "code": "AAI-RTD",
        "title": "One on one Tailored Training Session",
        "price_eur": BASE_PRICE_EUR,
        "currency": "EUR",
        "seat_cap": None,
        "requires_access_code": True,
    }
]


def _build_bootcamp_course(price_info: Dict[str, Any]) -> Dict[str, Any]:
    amount = price_info.get("amount") or BOOTCAMP_PRICE_EUR
    currency = (price_info.get("currency") or "USD").upper()
    price_display = price_info.get("display") or None
    early_deadline = _normalize_datetime(price_info.get("early_bird_deadline"))
    early_deadline_display = price_info.get("early_bird_deadline_display")
    if not early_deadline_display and early_deadline:
        early_deadline_display = early_deadline.strftime("%b %d, %Y")

    note = None
    if price_info.get("active_offer_label") and early_deadline_display:
        note = (
            f"Early bird ({price_info['active_offer_label']}) available until {early_deadline_display}."
        )

    course = {
        "code": BOOTCAMP_CODE,
        "title": f"AI Implementation Bootcamp ({BOOTCAMP_SEAT_CAP} seats)",
        "price_eur": amount,
        "currency": currency,
        "seat_cap": BOOTCAMP_SEAT_CAP,
        "requires_access_code": not BOOTCAMP_PUBLIC_REGISTRATION,
        "price_display": price_display,
    }

    if note:
        course["note"] = note

    return course


def _get_courses(price_info: Dict[str, Any] | None = None) -> List[Dict[str, Any]]:
    price_info = price_info or _get_bootcamp_price_info()
    bootcamp_course = _build_bootcamp_course(price_info)
    return _BASE_COURSES + [bootcamp_course]

JOB_ROLES = [
    "Student","Software Engineer / Developer","Data Analyst / Data Scientist","Product Manager",
    "Researcher / Academic","Business Owner / Founder","Marketing / Growth","Operations / Supply Chain",
    "Finance / Analyst","Other",
]

REFERRAL_CHOICES = [
    "Search","YouTube","TikTok/Instagram","X/Twitter","LinkedIn",
    "Friend/Colleague","Event/Conference","Partner","Newsletter","Other"
]

# ───────────────────────────────────────────────────────────────
# DB engine (Core) — DSN-first with HARD-CODED fallback
# ───────────────────────────────────────────────────────────────
def _is_dsn(s: str) -> bool:
    if not s:
        return False
    s = s.strip().lower()
    return s.startswith("postgresql://") or s.startswith("postgresql+psycopg2://") or s.startswith("postgresql+pg8000://")

# Your DSN (fallback if envs not set)
_HARDCODED_DSN = "postgresql+psycopg2://postgres:Garnet87@127.0.0.1:5432/aiforimpact"
_SQLITE_FALLBACK_URL = "sqlite:///local_registrations.db"

def _sqlalchemy_url() -> str | URL:
    # 1) DATABASE_URL wins
    db_url = os.getenv("DATABASE_URL")
    if db_url and _is_dsn(db_url):
        return db_url

    # 2) DSN in INSTANCE_CONNECTION_NAME (keeps the [cloudsql] style if you want)
    inst = os.getenv("INSTANCE_CONNECTION_NAME", "")
    if inst and _is_dsn(inst):
        return inst

    # 3) Traditional TCP params (optional)
    user = os.getenv("DB_USER")
    pwd  = os.getenv("DB_PASS") or os.getenv("DB_PASSWORD")
    name = os.getenv("DB_NAME")
    host = os.getenv("DB_HOST")
    port = os.getenv("DB_PORT")
    if host and user and pwd and name:
        return URL.create(
            drivername="postgresql+psycopg2",
            username=user,
            password=pwd,
            host=host,
            port=int(port) if port else None,
            database=name,
        )

    # 4) Final fallback: your hardcoded DSN (ensures it just works)
    return _HARDCODED_DSN


def _create_engine_with_fallback():
    url = _sqlalchemy_url()
    try:
        eng = create_engine(url, pool_pre_ping=True, pool_recycle=1800, future=True)
        with eng.connect() as conn:
            conn.execute(text("SELECT 1"))
        return eng
    except Exception:
        logger.exception("Primary database unavailable; falling back to SQLite at %s", _SQLITE_FALLBACK_URL)
        return create_engine(_SQLITE_FALLBACK_URL, future=True)


def _build_sqlite_registration_table(meta: MetaData) -> Table:
    return Table(
        "registrations",
        meta,
        Column("id", Integer, primary_key=True, autoincrement=True),
        Column("user_email", String(255), nullable=False),
        Column("first_name", String(120)),
        Column("middle_name", String(120)),
        Column("last_name", String(120)),
        Column("age", Integer),
        Column("gender", String(50)),
        Column("gender_other_note", Text),
        Column("phone", String(120)),
        Column("address_line1", Text),
        Column("address_line2", Text),
        Column("city", String(120)),
        Column("state", String(120)),
        Column("postal_code", String(120)),
        Column("country", String(120)),
        Column("job_title", String(255)),
        Column("company", String(255)),
        Column("ai_current_involvement", Text),
        Column("ai_goals_wish_to_achieve", Text),
        Column("ai_datasets_available", Text),
        Column("referral_source", String(120)),
        Column("referral_details", Text),
        Column("reason_choose_us", Text),
        Column("enrollment_status", String(50)),
        Column("invoice_name", String(255)),
        Column("invoice_company", String(255)),
        Column("invoice_vat_id", String(255)),
        Column("invoice_email", String(255)),
        Column("invoice_phone", String(120)),
        Column("invoice_addr_line1", Text),
        Column("invoice_addr_line2", Text),
        Column("invoice_city", String(120)),
        Column("invoice_state", String(120)),
        Column("invoice_postal_code", String(120)),
        Column("invoice_country", String(120)),
        Column("course_session_code", String(120)),
        Column("notes", Text),
        Column("consent_contact_ok", Boolean),
        Column("consent_marketing_ok", Boolean),
        Column("data_processing_ok", Boolean),
        Column("created_at", DateTime(timezone=True)),
        Column("updated_at", DateTime(timezone=True)),
    )


def _init_engine_and_table() -> tuple[Any, MetaData, Table]:
    eng = _create_engine_with_fallback()
    meta = MetaData()
    try:
        insp = inspect(eng)
        dialect = eng.dialect.name
        target_schema = os.getenv("DB_SCHEMA", "public")

        if dialect == "postgresql":
            tables_public = set(insp.get_table_names(schema=target_schema))
            tables_default = set(insp.get_table_names())
            if "registrations" in tables_public:
                resolved_schema = target_schema
            elif "registrations" in tables_default:
                resolved_schema = None
            else:
                raise RuntimeError(
                    "Table 'registrations' not found in Postgres.\n"
                    f"  Checked schema '{target_schema}': {sorted(tables_public)}\n"
                    f"  Default search_path tables: {sorted(tables_default)}\n"
                    "Ensure you're pointing at the correct DB and schema (set DB_SCHEMA if needed)."
                )
        else:
            names = set(insp.get_table_names())
            if "registrations" in names:
                resolved_schema = None
            else:
                raise RuntimeError(f"Table 'registrations' not found. Visible tables: {sorted(names)}")

        table = Table("registrations", meta, schema=resolved_schema, autoload_with=eng)
        return eng, meta, table
    except Exception:
        logger.exception("Unable to reflect registrations table; switching to SQLite fallback")
        # Switch to SQLite fallback engine and ensure table exists
        eng = create_engine(_SQLITE_FALLBACK_URL, future=True)
        meta = MetaData()
        table = _build_sqlite_registration_table(meta)
        meta.create_all(eng, checkfirst=True)
        return eng, meta, table


engine, metadata, registrations = _init_engine_and_table()

# ───────────────────────────────────────────────────────────────
# Helpers
# ───────────────────────────────────────────────────────────────
def _slug(s: str | None) -> str | None:
    if not s: return None
    s = s.strip().lower()
    s = re.sub(r"[\s/]+", "_", s)
    s = re.sub(r"[^a-z0-9_]+", "", s)
    return re.sub(r"_+", "_", s).strip("_") or None


def _load_enum_labels(name: str) -> List[str]:
    try:
        with engine.connect() as conn:
            rows = conn.execute(text("""
                SELECT e.enumlabel
                FROM pg_type t
                JOIN pg_enum e ON t.oid = e.enumtypid
                WHERE t.typname = :name
                ORDER BY e.enumsortorder
            """), {"name": name}).fetchall()
            return [r[0] for r in rows]
    except Exception:
        return []

GENDER_ENUM_LABELS = _load_enum_labels("gender") or ["female","male","other","prefer_not_to_say"]
REFERRAL_ENUM_LABELS = _load_enum_labels("referral_source") or [_slug(x) for x in REFERRAL_CHOICES if _slug(x)]

def _normalizer(allowed: List[str]):
    m = {_slug(lbl): lbl for lbl in allowed if _slug(lbl)}
    def norm(raw: str | None) -> str | None:
        s = _slug(raw)
        return m.get(s) if s else None
    return norm

normalize_gender = _normalizer(GENDER_ENUM_LABELS)
normalize_referral = _normalizer(REFERRAL_ENUM_LABELS)

def _s(x):
    if x is None: return None
    x = x.strip()
    return x or None

def _bool(v, default=False):
    if v is None: return default
    if isinstance(v, bool): return v
    return str(v).strip().lower() in {"1","true","yes","y","on"}

def _clip(x, n=500):
    x = _s(x)
    return x[:n] if x and len(x) > n else x

def _course_by_code(code: str | None, courses: List[Dict[str, Any]] | None = None) -> Dict[str, Any] | None:
    if not code:
        return None
    course_list = courses if courses is not None else _get_courses()
    for c in course_list:
        if c.get("code") == code:
            return c
    return None

def _course_allows_open_registration(code: str | None, courses: List[Dict[str, Any]] | None = None) -> bool:
    course = _course_by_code(code, courses)
    if not course:
        return False
    return not course.get("requires_access_code", True)


def _auto_apply_bootcamp_promo(
    promo_input: str | None,
    course_code: str | None,
    price_info: Dict[str, Any] | None,
    *,
    now: datetime | None = None,
) -> str | None:
    """Return the promo code to use, auto-filling for eligible bootcamp entries."""

    if promo_input:
        return promo_input
    if course_code != BOOTCAMP_CODE:
        return promo_input
    if _bootcamp_early_bird_is_active(price_info, now=now):
        return PROMO_CODE
    return promo_input


def _compute_price(promo_input, base_price=None):
    base = base_price if base_price is not None else BASE_PRICE_EUR
    if promo_input:
        code = promo_input.strip().lower()
        if PROMO_CODE and code == PROMO_CODE.lower() and PROMO_PRICE_EUR < base:
            return PROMO_PRICE_EUR, PROMO_CODE, (PROMO_PRICE_EUR == 0)
        if PROMO_CODE_FREE and code == PROMO_CODE_FREE.lower() and PROMO_PRICE_FREE_EUR <= base:
            return PROMO_PRICE_FREE_EUR, PROMO_CODE_FREE, True
    return base, None, False

def _require_signed_in(course_code: str | None = None, courses: List[Dict[str, Any]] | None = None):
    if _course_allows_open_registration(course_code, courses):
        return True
    if not session.get("signed_in"):
        flash("Please sign in with the course access code.", "error")
        return False
    return True

# ───────────────────────────────────────────────────────────────
# Views
# ───────────────────────────────────────────────────────────────
@register_bp.get("/")
def page():
    submitted = request.args.get("submitted") == "1"
    selected_course_code = _s(request.args.get("course"))
    bootcamp_price_info = _get_bootcamp_price_info()
    courses = _get_courses(bootcamp_price_info)
    selected_course = _course_by_code(selected_course_code, courses)
    base_price = selected_course["price_eur"] if selected_course else 0
    promo_autofill = _auto_apply_bootcamp_promo(
        None, selected_course_code, bootcamp_price_info
    )
    signed_in = session.get("signed_in", False) or _course_allows_open_registration(selected_course_code, courses)
    return render_template(
        "register.html",
        brand_name=BRAND_NAME,
        brand_logo_url=BRAND_LOGO_URL,
        powered_by=POWERED_BY,
        course_name=COURSE_NAME,
        signed_in=signed_in,
        user_email=session.get("user_email"),
        errors=[],
        submitted=submitted,
        referrals=REFERRAL_CHOICES,
        courses=courses,
        job_roles=JOB_ROLES,
        base_price_eur=base_price,
        promo_price_eur=PROMO_PRICE_EUR,
        promo_price_free_eur=PROMO_PRICE_FREE_EUR,
        selected_course_code=selected_course_code,
        selected_course_note=selected_course.get("note") if selected_course else None,
        selected_course_currency=selected_course.get("currency") if selected_course else None,
        selected_course_currency_symbol=_currency_symbol(selected_course.get("currency") if selected_course else None),
        selected_course_price_display=selected_course.get("price_display") if selected_course else None,
        bootcamp_early_bird_label=bootcamp_price_info.get("active_offer_label"),
        bootcamp_early_bird_deadline=bootcamp_price_info.get("early_bird_deadline_display"),
        form_data={"promo_code": promo_autofill} if promo_autofill else None,
    )

@register_bp.post("/signin")
def signin():
    code = (request.form.get("access_code") or "").strip()
    email = _s(request.form.get("user_email"))
    course_param = _s(request.form.get("course"))
    if code == COURSE_ACCESS_CODE:
        session["signed_in"] = True
        session["user_email"] = email
        flash("Signed in. Please complete your registration.", "success")
    else:
        flash("Invalid course access code.", "error")
    if course_param:
        return redirect(url_for("register.page", course=course_param))
    return redirect(url_for("register.page"))

@register_bp.get("/logout")
def logout():
    session.clear()
    flash("Signed out.", "success")
    return redirect(url_for("register.page"))

@register_bp.route("/price-preview", methods=["GET", "POST"])
def price_preview():
    code = request.values.get("code") or (request.json.get("code") if request.is_json else None)
    course_code = _s(request.values.get("course") if not request.is_json else request.json.get("course"))
    bootcamp_price_info = _get_bootcamp_price_info()
    courses = _get_courses(bootcamp_price_info)
    course = _course_by_code(course_code, courses)
    base_price = course["price_eur"] if course else BASE_PRICE_EUR
    price, applied, is_free = _compute_price(code, base_price)
    return jsonify({
        "price_eur": int(price),
        "promo_applied": bool(applied),
        "is_free": bool(is_free),
        "base_price_eur": int(base_price),
    }), 200

@register_bp.post("/submit")
def submit():
    course_session_code = _s(request.form.get("course_session_code"))
    bootcamp_price_info = _get_bootcamp_price_info()
    courses = _get_courses(bootcamp_price_info)

    if not _require_signed_in(course_session_code, courses):
        if course_session_code:
            return redirect(url_for("register.page", course=course_session_code))
        return redirect(url_for("register.page"))

    errors = []

    user_email = _s(request.form.get("user_email")) or session.get("user_email")
    if not user_email:
        errors.append("Email is required.")

    first = _s(request.form.get("first_name"))
    last  = _s(request.form.get("last_name"))
    if not first: errors.append("First name is required.")
    if not last:  errors.append("Last name is required.")

    age = None
    age_raw = _s(request.form.get("age"))
    if age_raw:
        try:
            age = int(age_raw)
            if not (10 <= age <= 120):
                errors.append("Age must be between 10 and 120.")
        except ValueError:
            errors.append("Age must be a whole number.")

    gender = normalize_gender(_s(request.form.get("gender")))
    gender_other_note = _clip(request.form.get("gender_other_note")) if gender == "other" else None

    selected_course = _course_by_code(course_session_code, courses)
    if not selected_course:
        errors.append("Please select a valid course.")
    else:
        seat_cap = selected_course.get("seat_cap")
        if seat_cap:
            try:
                with engine.connect() as conn:
                    count_stmt = select(func.count()).select_from(registrations).where(
                        registrations.c.course_session_code == course_session_code
                    )
                    existing = conn.execute(count_stmt).scalar_one()
            except Exception:
                logger.exception("Seat availability check failed for %s", course_session_code)
                errors.append("We couldn’t verify availability for that course. Please try again or contact us.")
            else:
                if existing >= seat_cap:
                    errors.append("This cohort is full. Please choose a different session or contact us.")

    promo_input = _auto_apply_bootcamp_promo(
        _s(request.form.get("promo_code")), course_session_code, bootcamp_price_info
    )
    base_price_for_course = selected_course["price_eur"] if selected_course else BASE_PRICE_EUR
    base_price_for_summary = selected_course["price_eur"] if selected_course else 0
    final_price_eur, applied_promo, is_free = _compute_price(promo_input, base_price_for_course)
    final_price_eur = int(final_price_eur)

    data_processing_ok = _bool(request.form.get("data_processing_ok"))
    if not data_processing_ok:
        errors.append("You must consent to data processing to register.")

    job_title = request.form.get("job_title") or "Other"
    referral_source = normalize_referral(_s(request.form.get("referral_source")))

    form_data = request.form
    if promo_input and request.form.get("promo_code") != promo_input:
        updated_form = dict(request.form)
        updated_form["promo_code"] = promo_input
        form_data = updated_form

    if errors:
        return render_template(
            "register.html",
            brand_name=BRAND_NAME,
            brand_logo_url=BRAND_LOGO_URL,
            powered_by=POWERED_BY,
            course_name=COURSE_NAME,
            signed_in=session.get("signed_in", False) or _course_allows_open_registration(course_session_code, courses),
            user_email=session.get("user_email"),
            errors=errors,
            submitted=False,
            referrals=REFERRAL_CHOICES,
            courses=courses,
            job_roles=JOB_ROLES,
            base_price_eur=base_price_for_summary,
            promo_price_eur=PROMO_PRICE_EUR,
            promo_price_free_eur=PROMO_PRICE_FREE_EUR,
            selected_course_code=course_session_code,
            selected_course_note=selected_course.get("note") if selected_course else None,
            selected_course_currency=selected_course.get("currency") if selected_course else None,
            selected_course_currency_symbol=_currency_symbol(selected_course.get("currency") if selected_course else None),
            selected_course_price_display=selected_course.get("price_display") if selected_course else None,
            bootcamp_early_bird_label=bootcamp_price_info.get("active_offer_label"),
            bootcamp_early_bird_deadline=bootcamp_price_info.get("early_bird_deadline_display"),
            form_data=form_data,
        ), 400

    data = dict(
        user_email=user_email,
        first_name=first,
        middle_name=_s(request.form.get("middle_name")),
        last_name=last,
        age=age,
        gender=gender,
        gender_other_note=gender_other_note,
        phone=_s(request.form.get("phone")),

        address_line1=_s(request.form.get("address_line1")),
        address_line2=_s(request.form.get("address_line2")),
        city=_s(request.form.get("city")),
        state=_s(request.form.get("state")),
        postal_code=_s(request.form.get("postal_code")),
        country=_s(request.form.get("country")),

        job_title=job_title,
        company=_s(request.form.get("company")),

        ai_current_involvement=_clip(request.form.get("ai_current_involvement")),
        ai_goals_wish_to_achieve=_clip(request.form.get("ai_goals_wish_to_achieve")),
        ai_datasets_available=_clip(request.form.get("ai_datasets_available")),

        referral_source=referral_source,
        referral_details=(
            f"PROMO_APPLIED:1;FREE:{1 if is_free else 0};PRICE_EUR:{final_price_eur}"
            if applied_promo else f"PRICE_EUR:{final_price_eur}"
        ),
        reason_choose_us=_clip(request.form.get("reason_choose_us")),

        enrollment_status=_s(request.form.get("enrollment_status")) or DEFAULT_ENROLLMENT_STATUS,

        invoice_name=_s(request.form.get("invoice_name")),
        invoice_company=_s(request.form.get("invoice_company")),
        invoice_vat_id=_s(request.form.get("invoice_vat_id")),
        invoice_email=_s(request.form.get("invoice_email")),
        invoice_phone=_s(request.form.get("invoice_phone")),
        invoice_addr_line1=_s(request.form.get("invoice_addr_line1")),
        invoice_addr_line2=_s(request.form.get("invoice_addr_line2")),
        invoice_city=_s(request.form.get("invoice_city")),
        invoice_state=_s(request.form.get("invoice_state")),
        invoice_postal_code=_s(request.form.get("invoice_postal_code")),
        invoice_country=_s(request.form.get("invoice_country")),

        course_session_code=course_session_code,
        notes=_clip(request.form.get("notes")),

        consent_contact_ok=_bool(request.form.get("consent_contact_ok"), True),
        consent_marketing_ok=_bool(request.form.get("consent_marketing_ok"), False),
        data_processing_ok=data_processing_ok,
        created_at=datetime.now(timezone.utc),
        updated_at=datetime.now(timezone.utc),
    )

    # Billing same-as-personal autofill
    if _bool(request.form.get("billing_same_as_personal"), True):
        full_name = " ".join([v for v in [data["first_name"], data["last_name"]] if v])
        data["invoice_name"]        = data["invoice_name"]        or full_name
        data["invoice_email"]       = data["invoice_email"]       or data["user_email"]
        data["invoice_phone"]       = data["invoice_phone"]       or data["phone"]
        data["invoice_addr_line1"]  = data["invoice_addr_line1"]  or data["address_line1"]
        data["invoice_addr_line2"]  = data["invoice_addr_line2"]  or data["address_line2"]
        data["invoice_city"]        = data["invoice_city"]        or data["city"]
        data["invoice_state"]       = data["invoice_state"]       or data["state"]
        data["invoice_postal_code"] = data["invoice_postal_code"] or data["postal_code"]
        data["invoice_country"]     = data["invoice_country"]     or data["country"]

    try:
        with engine.begin() as conn:
            if selected_course and selected_course.get("seat_cap"):
                cap = selected_course["seat_cap"]
                count_stmt = select(func.count()).select_from(registrations).where(
                    registrations.c.course_session_code == course_session_code
                )
                current = conn.execute(count_stmt).scalar_one()
                if current >= cap:
                    raise SeatCapReached()
            conn.execute(registrations.insert().values(**data))
        try:
            _send_registration_email(data)
        except Exception:
            logger.exception("Post-commit registration email block failed unexpectedly")

        flash("Thank you! Your registration has been recorded.", "success")
        if course_session_code:
            return redirect(url_for("register.page", submitted=1, course=course_session_code))
        return redirect(url_for("register.page", submitted=1))
    except SeatCapReached:
        flash("This cohort is now full. Please choose another session or contact us.", "error")
        return redirect(url_for("register.page", course=course_session_code))
    except Exception:
        logger.exception("Database insert failed")
        flash("Sorry, something went wrong saving your registration.", "error")
        return redirect(url_for("register.page"))<|MERGE_RESOLUTION|>--- conflicted
+++ resolved
@@ -243,12 +243,6 @@
     if early_offer and early_deadline is None:
         early_deadline = _normalize_datetime(early_offer.get("valid_to"))
 
-<<<<<<< HEAD
-    if early_offer:
-        price_info["early_bird_active"] = True
-
-=======
->>>>>>> b1b8b65c
     if isinstance(primary_group, dict):
         currency_source = early_offer or active_offer or primary_group
         price_info["currency"] = (currency_source.get("currency") or "USD").strip().upper()
