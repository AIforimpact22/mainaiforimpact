--- conflicted
+++ resolved
@@ -152,49 +152,6 @@
 
 DEFAULT_ENROLLMENT_STATUS = os.getenv("DEFAULT_ENROLLMENT_STATUS", "pending").strip() or "pending"
 
-<<<<<<< HEAD
-def _resolve_bootcamp_price_info() -> Dict[str, Any]:
-    """Resolve the bootcamp price from the seat prices table (USD expected)."""
-
-    price_info: Dict[str, Any] = {}
-    try:
-        seat_prices = _fetch_bootcamp_seat_prices()
-        summary = summarize_bootcamp_price(seat_prices) if seat_prices else None
-    except Exception:
-        logger.exception("Failed to load bootcamp seat prices; falling back to defaults")
-        seat_prices = []
-        summary = None
-
-    primary_group = seat_prices[0] if seat_prices else None
-    if isinstance(primary_group, dict):
-        price_info["currency"] = (primary_group.get("currency") or "USD").strip().upper()
-        raw_amount = (
-            primary_group.get("regular_price")
-            or primary_group.get("early_bird_price")
-        )
-        if raw_amount is None:
-            offers = primary_group.get("offers") if isinstance(primary_group.get("offers"), list) else []
-            if offers:
-                raw_amount = offers[0].get("price")
-        parsed_amount = _parse_price_amount(raw_amount)
-        if parsed_amount is not None:
-            price_info["amount"] = parsed_amount
-
-    if summary:
-        for key in ("regular", "early_bird"):
-            offer = summary.get(key) if isinstance(summary, dict) else None
-            if offer and offer.get("price_display"):
-                price_info["display"] = offer.get("price_display")
-                break
-
-    if not price_info.get("display") and price_info.get("amount") is not None:
-        symbol = _currency_symbol(price_info.get("currency")) or ""
-        price_info["display"] = f"{symbol}{price_info['amount']}"
-
-    return price_info
-
-=======
->>>>>>> b8a18d60
 _BOOTCAMP_PRICE_INFO = _resolve_bootcamp_price_info()
 BOOTCAMP_PRICE_AMOUNT = _BOOTCAMP_PRICE_INFO.get("amount") or BOOTCAMP_PRICE_EUR
 BOOTCAMP_CURRENCY = (_BOOTCAMP_PRICE_INFO.get("currency") or "USD").upper()
@@ -416,8 +373,6 @@
             return None
 
 
-<<<<<<< HEAD
-=======
 def _resolve_bootcamp_price_info() -> Dict[str, Any]:
     """Resolve the bootcamp price from the seat prices table (USD expected)."""
 
@@ -458,7 +413,6 @@
 
     return price_info
 
->>>>>>> b8a18d60
 def _load_enum_labels(name: str) -> List[str]:
     try:
         with engine.connect() as conn:
