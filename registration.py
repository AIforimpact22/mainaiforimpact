--- conflicted
+++ resolved
@@ -29,11 +29,7 @@
     BOOTCAMP_PUBLIC_REGISTRATION,
     BOOTCAMP_SEAT_CAP,
 )
-<<<<<<< HEAD
-from bootcamp import _fetch_bootcamp_seat_prices, _format_price  # type: ignore[attr-defined]
-=======
 from bootcamp import _fetch_bootcamp_seat_prices  # type: ignore[attr-defined]
->>>>>>> 288bc4f9
 from sqlalchemy import create_engine, MetaData, Table, inspect, select, func
 from sqlalchemy.engine import URL
 from sqlalchemy.sql import text
@@ -308,15 +304,6 @@
     return x[:n] if x and len(x) > n else x
 
 
-<<<<<<< HEAD
-def _currency_symbol(code: str | None) -> str:
-    symbols = {"EUR": "€", "USD": "$", "GBP": "£", "AUD": "A$", "CAD": "C$"}
-    code_norm = (code or "").strip().upper() or "EUR"
-    return symbols.get(code_norm, symbols["EUR"])
-
-
-=======
->>>>>>> 288bc4f9
 def _bootcamp_pricing_from_db() -> Dict[str, object] | None:
     seat_prices = _fetch_bootcamp_seat_prices()
     if not seat_prices:
@@ -362,19 +349,11 @@
     price_value = cohort.get("regular_price") or cohort.get("early_bird_price")
     seat_cap = BOOTCAMP_SEAT_CAP
     price_display = None
-<<<<<<< HEAD
-    currency_code = (cohort.get("currency") or "").strip().upper()
-=======
->>>>>>> 288bc4f9
 
     if chosen_offer:
         if chosen_offer.get("price") is not None:
             price_value = chosen_offer.get("price")
         price_display = chosen_offer.get("price_display") or price_display
-<<<<<<< HEAD
-        currency_code = (chosen_offer.get("currency") or currency_code or "").strip().upper()
-=======
->>>>>>> 288bc4f9
         try:
             seat_cap_candidate = int(chosen_offer.get("seats_total")) if chosen_offer.get("seats_total") else None
         except (TypeError, ValueError):
@@ -385,14 +364,8 @@
     if price_value is None:
         return None
 
-<<<<<<< HEAD
-    currency_code = currency_code or "EUR"
-    if price_display is None:
-        price_display = _format_price(price_value, currency_code)
-=======
     if price_display is None:
         price_display = f"€{int(price_value)}"
->>>>>>> 288bc4f9
 
     note = f"4-day cohort · {seat_cap} seats · {price_display} per learner"
 
@@ -400,11 +373,6 @@
         "price_eur": int(price_value),
         "seat_cap": seat_cap,
         "note": note,
-<<<<<<< HEAD
-        "currency": currency_code,
-        "price_display": price_display,
-=======
->>>>>>> 288bc4f9
     }
 
 
@@ -419,20 +387,7 @@
         if course.get("code") == BOOTCAMP_CODE and bootcamp_pricing:
             course["price_eur"] = bootcamp_pricing.get("price_eur", course.get("price_eur"))
             course["seat_cap"] = bootcamp_pricing.get("seat_cap", course.get("seat_cap"))
-<<<<<<< HEAD
-            course["currency"] = bootcamp_pricing.get("currency", course.get("currency"))
-            course["price_display"] = bootcamp_pricing.get("price_display", course.get("price_display"))
             course["note"] = bootcamp_pricing.get("note", course.get("note"))
-        currency = str(course.get("currency") or "EUR").strip().upper() or "EUR"
-        course["currency"] = currency
-        course["price_display"] = course.get("price_display") or _format_price(course.get("price_eur"), currency)
-        if course.get("code") == "AAI-RTD":
-            course["note"] = f"1-on-1 format · {course['price_display']}"
-        elif course.get("seat_cap"):
-            course["note"] = course.get("note") or f"4-day cohort · {course['seat_cap']} seats · {course['price_display']} per learner"
-=======
-            course["note"] = bootcamp_pricing.get("note", course.get("note"))
->>>>>>> 288bc4f9
         courses.append(course)
 
     g._course_cache = courses  # type: ignore[attr-defined]
