--- conflicted
+++ resolved
@@ -19,32 +19,6 @@
       text-align: center;
       gap: clamp(16px, 3vw, 28px);
     }
-<<<<<<< HEAD
-    .numen6-logo-shell {
-      width: clamp(140px, 26vw, 210px);
-      height: clamp(140px, 26vw, 210px);
-      border-radius: 999px;
-      overflow: hidden;
-      display: grid;
-      place-items: center;
-      animation: numen6-spin 80s linear infinite;
-    }
-    .numen6-logo {
-      width: 100%;
-      height: 100%;
-      object-fit: contain;
-      border: none;
-      background: none;
-      box-shadow: none;
-      border-radius: 0;
-    }
-    .numen6-title {
-      margin: 0;
-      font-size: clamp(32px, 5.4vw, 56px);
-      line-height: 1.08;
-      letter-spacing: 0.2px;
-    }
-=======
     .numen6-logo {
       width: clamp(140px, 26vw, 210px);
       height: clamp(140px, 26vw, 210px);
@@ -61,7 +35,6 @@
       line-height: 1.08;
       letter-spacing: 0.2px;
     }
->>>>>>> 5e229c5d
     .numen6-lead {
       margin: 0;
       max-width: 620px;
@@ -79,11 +52,7 @@
       to { transform: rotate(360deg); }
     }
     @media (prefers-reduced-motion: reduce) {
-<<<<<<< HEAD
-      .numen6-logo-shell { animation: none; }
-=======
       .numen6-logo { animation: none; }
->>>>>>> 5e229c5d
     }
   </style>
 {% endblock %}
@@ -93,13 +62,7 @@
   <div class="bg" aria-hidden="true"></div>
   <div class="overlay" aria-hidden="true"></div>
   <div class="inner">
-<<<<<<< HEAD
-    <div class="numen6-logo-shell" aria-hidden="true">
-      <img class="numen6-logo" src="https://i.imgur.com/kegTDUJ.png" alt="Numen6 logo" width="200" height="200" loading="eager">
-    </div>
-=======
     <img class="numen6-logo" src="https://i.imgur.com/kegTDUJ.png" alt="Numen6 logo" width="200" height="200" loading="eager">
->>>>>>> 5e229c5d
     <h1 id="numen6-title" class="numen6-title">The presence in your system.</h1>
     <p class="subhead numen6-lead">Numen6 watches your operation, explains what it sees, and proposes safe interventions—always with hard limits and human approval.</p>
     <p class="numen6-countdown" aria-live="polite">
