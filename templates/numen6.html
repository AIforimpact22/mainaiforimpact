{% extends "base.html" %}
{% block title %}NUMEN6 — Ai For Impact{% endblock %}
{% block body_class %}with-cover{% endblock %}

{% block head %}
  {{ super() }}
  <style>
    .numen6-hero .bg {
      background: radial-gradient(circle at 20% 20%, rgba(17, 209, 240, 0.12), transparent 46%),
                  radial-gradient(circle at 82% 28%, rgba(92, 169, 255, 0.18), transparent 54%),
                  radial-gradient(circle at 50% 100%, rgba(17, 209, 240, 0.12), transparent 50%),
                  linear-gradient(135deg, #0a0f1c 0%, #0b0d18 40%, #090c16 100%);
    }
    .numen6-hero .overlay {
      background: linear-gradient(to bottom, rgba(9, 12, 22, 0.75) 0%, rgba(9, 12, 22, 0.4) 40%, rgba(9, 12, 22, 0.92) 100%);
    }
    .numen6-hero .inner {
      align-items: center;
      text-align: center;
      gap: clamp(16px, 3vw, 28px);
    }
    .numen6-logo {
      width: clamp(140px, 26vw, 210px);
      height: clamp(140px, 26vw, 210px);
      object-fit: contain;
      border-radius: 18px;
<<<<<<< HEAD
      border: none;
      background: none;
      box-shadow: none;
=======
      border: 1px solid rgba(255, 255, 255, 0.12);
      background: rgba(8, 12, 22, 0.6);
      box-shadow: 0 22px 60px rgba(5, 10, 18, 0.45);
>>>>>>> 6490f91e
      animation: numen6-spin 80s linear infinite;
    }
    .numen6-title {
      margin: 0;
      font-size: clamp(32px, 5.4vw, 56px);
      line-height: 1.08;
      letter-spacing: 0.2px;
    }
    .numen6-lead {
      margin: 0;
      max-width: 620px;
    }
    .numen6-countdown {
      margin: 0;
      font-size: clamp(16px, 2.3vw, 20px);
      color: var(--muted);
    }
    .numen6-countdown strong {
      color: var(--accent);
    }
    @keyframes numen6-spin {
      from { transform: rotate(0deg); }
      to { transform: rotate(360deg); }
    }
    @media (prefers-reduced-motion: reduce) {
      .numen6-logo { animation: none; }
    }
  </style>
{% endblock %}

{% block hero %}
<section class="cover-hero numen6-hero" aria-labelledby="numen6-title">
  <div class="bg" aria-hidden="true"></div>
  <div class="overlay" aria-hidden="true"></div>
  <div class="inner">
    <img class="numen6-logo" src="https://i.imgur.com/kegTDUJ.png" alt="Numen6 logo" width="200" height="200" loading="eager">
    <h1 id="numen6-title" class="numen6-title">The presence in your system.</h1>
    <p class="subhead numen6-lead">Numen6 watches your operation, explains what it sees, and proposes safe interventions—always with hard limits and human approval.</p>
    <p class="numen6-countdown" aria-live="polite">
      Preparing to launch the <strong>NUMEN6 Pilot</strong> — <span id="numen6-countdown">calculating…</span>
    </p>
  </div>
</section>
<script>
  (function() {
    var target = new Date(2026, 0, 1, 0, 0, 0, 0).getTime();
    var el = document.getElementById('numen6-countdown');
    if (!el) return;
    function pad(n) { return (n < 10 ? '0' : '') + n; }
    function tick() {
      var now = Date.now();
      var diff = Math.max(0, target - now);
      var totalSeconds = Math.floor(diff / 1000);
      var days = Math.floor(totalSeconds / 86400);
      totalSeconds -= days * 86400;
      var hours = Math.floor(totalSeconds / 3600);
      totalSeconds -= hours * 3600;
      var minutes = Math.floor(totalSeconds / 60);
      var seconds = totalSeconds - minutes * 60;
      el.textContent = days + ' days ' + pad(hours) + ':' + pad(minutes) + ':' + pad(seconds);
      if (diff <= 0) {
        el.textContent = 'Launching now.';
        clearInterval(timer);
      }
    }
    tick();
    var timer = setInterval(tick, 1000);
  })();
</script>
{% endblock %}
{% block content %}{% endblock %}<|MERGE_RESOLUTION|>--- conflicted
+++ resolved
@@ -24,15 +24,9 @@
       height: clamp(140px, 26vw, 210px);
       object-fit: contain;
       border-radius: 18px;
-<<<<<<< HEAD
-      border: none;
-      background: none;
-      box-shadow: none;
-=======
       border: 1px solid rgba(255, 255, 255, 0.12);
       background: rgba(8, 12, 22, 0.6);
       box-shadow: 0 22px 60px rgba(5, 10, 18, 0.45);
->>>>>>> 6490f91e
       animation: numen6-spin 80s linear infinite;
     }
     .numen6-title {
