import unittest
from datetime import datetime, timedelta, timezone
from unittest.mock import patch
<<<<<<< HEAD

from flask import Flask
=======
>>>>>>> 8267f987

import registration


class BootcampPromoTests(unittest.TestCase):
    def test_bootcamp_early_bird_active_before_deadline(self):
        now = datetime.now(timezone.utc)
        price_info = {"early_bird_deadline": now + timedelta(days=1)}

        self.assertTrue(registration._bootcamp_early_bird_is_active(price_info, now=now))

    def test_bootcamp_early_bird_inactive_after_deadline(self):
        now = datetime.now(timezone.utc)
        price_info = {"early_bird_deadline": now - timedelta(minutes=1)}

        self.assertFalse(registration._bootcamp_early_bird_is_active(price_info, now=now))

    def test_auto_apply_bootcamp_promo_respects_user_input(self):
        now = datetime.now(timezone.utc)
        price_info = {"early_bird_deadline": now + timedelta(days=1)}

        user_code = "USERCODE"
        self.assertEqual(
            registration._auto_apply_bootcamp_promo(user_code, registration.BOOTCAMP_CODE, price_info, now=now),
            user_code,
        )

    def test_auto_apply_bootcamp_promo_only_when_eligible(self):
        now = datetime.now(timezone.utc)
        active_price_info = {"early_bird_deadline": now + timedelta(days=1)}
        expired_price_info = {"early_bird_deadline": now - timedelta(days=1)}

        self.assertEqual(
            registration._auto_apply_bootcamp_promo(None, registration.BOOTCAMP_CODE, active_price_info, now=now),
            registration.PROMO_CODE,
        )

        self.assertIsNone(
            registration._auto_apply_bootcamp_promo(None, registration.BOOTCAMP_CODE, expired_price_info, now=now)
        )

    @patch("registration.summarize_bootcamp_price")
    @patch("registration._fetch_bootcamp_seat_prices")
    def test_resolve_bootcamp_price_uses_offer_deadline_when_group_missing(self, mock_fetch, mock_summarize):
        now = datetime.now(timezone.utc)
        early_valid_to = now + timedelta(days=3)
        early_offer = {
            "price_type_key": "early-bird",
            "price": 200,
            "price_display": "$200 early bird",
            "valid_from": now - timedelta(days=1),
            "valid_to": early_valid_to,
            "valid_to_display": "Mar 10, 2025",
        }

        mock_fetch.return_value = [
            {
                "currency": "USD",
                "early_bird_deadline": None,
                "offers": [early_offer],
            }
        ]
        mock_summarize.return_value = None

        price_info = registration._resolve_bootcamp_price_info()

        self.assertEqual(price_info.get("early_bird_deadline"), early_valid_to)
        self.assertEqual(price_info.get("early_bird_deadline_display"), "Mar 10, 2025")

    @patch("registration.summarize_bootcamp_price")
    @patch("registration._fetch_bootcamp_seat_prices")
    def test_resolve_bootcamp_price_prefers_group_deadline(self, mock_fetch, mock_summarize):
        now = datetime.now(timezone.utc)
        group_deadline = now + timedelta(days=5)
        early_offer = {
            "price_type_key": "early-bird",
            "price": 200,
            "valid_from": now - timedelta(days=1),
            "valid_to": now + timedelta(days=2),
        }

        mock_fetch.return_value = [
            {
                "currency": "USD",
                "early_bird_deadline": group_deadline,
                "offers": [early_offer],
            }
        ]
        mock_summarize.return_value = None

        price_info = registration._resolve_bootcamp_price_info()

        self.assertEqual(price_info.get("early_bird_deadline"), group_deadline)

<<<<<<< HEAD

class RegisterPagePromoAutofillTests(unittest.TestCase):
    def _make_app(self):
        app = Flask(__name__)
        app.config["SECRET_KEY"] = "testing"
        app.register_blueprint(registration.register_bp)
        app.jinja_env.globals["bp"] = lambda path: path
        return app

    def test_bootcamp_page_prefills_promo_when_early_bird_active(self):
        now = datetime.now(timezone.utc)
        price_info = {"early_bird_deadline": now + timedelta(days=1)}
        bootcamp_course = {
            "code": registration.BOOTCAMP_CODE,
            "title": "Bootcamp",
            "price_eur": 100,
            "currency": "USD",
            "seat_cap": None,
            "requires_access_code": False,
        }

        app = self._make_app()
        with app.test_client() as client, patch(
            "registration._get_bootcamp_price_info", return_value=price_info
        ), patch("registration._get_courses", return_value=[bootcamp_course]):
            resp = client.get(f"/?course={registration.BOOTCAMP_CODE}")

        self.assertEqual(resp.status_code, 200)
        self.assertIn(f'value="{registration.PROMO_CODE}"', resp.get_data(as_text=True))

    def test_submit_rerenders_with_autofilled_promo_when_missing(self):
        now = datetime.now(timezone.utc)
        price_info = {"early_bird_deadline": now + timedelta(days=1)}
        bootcamp_course = {
            "code": registration.BOOTCAMP_CODE,
            "title": "Bootcamp",
            "price_eur": 100,
            "currency": "USD",
            "seat_cap": None,
            "requires_access_code": False,
        }

        app = self._make_app()
        with app.test_client() as client, patch(
            "registration._get_bootcamp_price_info", return_value=price_info
        ), patch("registration._get_courses", return_value=[bootcamp_course]), patch(
            "registration._course_by_code", return_value=bootcamp_course
        ), patch("registration._compute_price", return_value=(100, registration.PROMO_CODE, False)):
            resp = client.post(
                "/submit",
                data={"course_session_code": registration.BOOTCAMP_CODE},
            )

        self.assertEqual(resp.status_code, 400)
        self.assertIn(f'value="{registration.PROMO_CODE}"', resp.get_data(as_text=True))

=======
>>>>>>> 8267f987

if __name__ == "__main__":
    unittest.main()<|MERGE_RESOLUTION|>--- conflicted
+++ resolved
@@ -1,11 +1,6 @@
 import unittest
 from datetime import datetime, timedelta, timezone
 from unittest.mock import patch
-<<<<<<< HEAD
-
-from flask import Flask
-=======
->>>>>>> 8267f987
 
 import registration
 
@@ -100,65 +95,6 @@
 
         self.assertEqual(price_info.get("early_bird_deadline"), group_deadline)
 
-<<<<<<< HEAD
-
-class RegisterPagePromoAutofillTests(unittest.TestCase):
-    def _make_app(self):
-        app = Flask(__name__)
-        app.config["SECRET_KEY"] = "testing"
-        app.register_blueprint(registration.register_bp)
-        app.jinja_env.globals["bp"] = lambda path: path
-        return app
-
-    def test_bootcamp_page_prefills_promo_when_early_bird_active(self):
-        now = datetime.now(timezone.utc)
-        price_info = {"early_bird_deadline": now + timedelta(days=1)}
-        bootcamp_course = {
-            "code": registration.BOOTCAMP_CODE,
-            "title": "Bootcamp",
-            "price_eur": 100,
-            "currency": "USD",
-            "seat_cap": None,
-            "requires_access_code": False,
-        }
-
-        app = self._make_app()
-        with app.test_client() as client, patch(
-            "registration._get_bootcamp_price_info", return_value=price_info
-        ), patch("registration._get_courses", return_value=[bootcamp_course]):
-            resp = client.get(f"/?course={registration.BOOTCAMP_CODE}")
-
-        self.assertEqual(resp.status_code, 200)
-        self.assertIn(f'value="{registration.PROMO_CODE}"', resp.get_data(as_text=True))
-
-    def test_submit_rerenders_with_autofilled_promo_when_missing(self):
-        now = datetime.now(timezone.utc)
-        price_info = {"early_bird_deadline": now + timedelta(days=1)}
-        bootcamp_course = {
-            "code": registration.BOOTCAMP_CODE,
-            "title": "Bootcamp",
-            "price_eur": 100,
-            "currency": "USD",
-            "seat_cap": None,
-            "requires_access_code": False,
-        }
-
-        app = self._make_app()
-        with app.test_client() as client, patch(
-            "registration._get_bootcamp_price_info", return_value=price_info
-        ), patch("registration._get_courses", return_value=[bootcamp_course]), patch(
-            "registration._course_by_code", return_value=bootcamp_course
-        ), patch("registration._compute_price", return_value=(100, registration.PROMO_CODE, False)):
-            resp = client.post(
-                "/submit",
-                data={"course_session_code": registration.BOOTCAMP_CODE},
-            )
-
-        self.assertEqual(resp.status_code, 400)
-        self.assertIn(f'value="{registration.PROMO_CODE}"', resp.get_data(as_text=True))
-
-=======
->>>>>>> 8267f987
 
 if __name__ == "__main__":
     unittest.main()